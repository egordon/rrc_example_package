#!/usr/bin/env python3
"""Simple example on how to move the robot."""
import enum
import json
import sys
import time
from collections import deque

import numpy as np
import pybullet
import robot_fingers
import robot_interfaces
from rrc_example_package import cube_env
from scipy.spatial.transform import Rotation as R
from trifinger_simulation import trifingerpro_limits
from trifinger_simulation.tasks import move_cube

from utils import pitch_orient, _get_angle_axis_top_only

class States(enum.Enum):
    """ Different States for StateSpacePolicy """

    RESET = enum.auto()

    #: Align fingers to 3 points above cube
    ALIGN = enum.auto()

    #: Lower coplanar with cube
    LOWER = enum.auto()

    #: Move into cube
    INTO = enum.auto()

    #: Move cube to goal
    GOAL = enum.auto()

    #: Orient correctly
    ORIENT = enum.auto()

class StateSpacePolicy:
    """Dummy policy which uses random actions."""

    def __init__(self, env, difficulty, observation):
        self.action_space = env.action_space
        self.state = States.RESET
        self.difficulty = difficulty

        if self.difficulty == 4:
            self.EPS = 5e-3
        else:
            self.EPS = 2e-2

        self.DAMP = 1E-6
        self.CUBE_SIZE = 0.0325

        self.do_premanip = False

        self.t = 0
        self.last_reset_error = 0.
        self.iterm_reset = 0.
        self.finger = env.sim_platform.simfinger
        self.iterm_align = 0.
        self.last_align_error = 0.
        self.k_p = 0.4
        self.ctr = 0
        self.force_offset = None
        self.interval = 100
        self.gain_increase_factor = 1.2
        self.start_time = None
        self.goal_begin_time = None
        self.goal_reached = False
        # to avoid completion because of error in cube position
        self.success_ctr = 0
        self.success_ctr_pitch_orient = 0
        self.cube_position = deque(maxlen=100)
        self.cube_orient = deque(maxlen=100)
        self.pregoal_reached = False
        self.pregoal_begin_time = None
        # orient vars
        self.manip_angle = None
        self.manip_arm = None
        self.manip_axis = None

    def _get_gravcomp(self, observation):
        # Returns: 9 torques required for grav comp
        ret2 = pybullet.calculateInverseDynamics(self.finger.finger_id,
                                                 observation["observation"]["position"].tolist(
                                                 ),
                                                 observation["observation"]["velocity"].tolist(
                                                 ),
                                                 np.zeros(
                                                     len(observation["observation"]["position"])).tolist(),
                                                 self.finger._pybullet_client_id)

        # ret = pybullet.calculateInverseDynamics(self.finger.finger_id,
        #                                         observation["observation"]["position"].tolist(
        #                                         ),
        #                                         observation["observation"]["velocity"].tolist(),
        #                                         np.zeros(len(observation["observation"]["position"])).tolist())
        ret = np.array(ret2)
        return ret

    def _get_jacobians(self, observation):
        # Returns: numpy(3*num_fingers X num_joints_per_finger)
        ret = []
        for tip in self.finger.pybullet_tip_link_indices:
            J, _ = pybullet.calculateJacobian(
                self.finger.finger_id,
                tip,
                np.zeros(3).tolist(),
                observation["observation"]["position"].tolist(),
                observation["observation"]["velocity"].tolist(),
                np.zeros(len(observation["observation"]["position"])).tolist(),
                self.finger._pybullet_client_id
            )
            ret.append(J)
        ret = np.vstack(ret)
        return ret

    def _get_tip_poses(self, observation):
        return observation["observation"]["tip_positions"].flatten()

    def prealign(self, observation):
        # get mean cube pose
        self.cube_position.append(observation["achieved_goal"]["position"])
        self.cube_orient.append(observation["achieved_goal"]["orientation"])
        curr_cube_position = np.mean(np.array(self.cube_position), axis=0)
        curr_cube_position[2] = self.CUBE_SIZE
        curr_cube_orient = np.mean(np.array(self.cube_orient), axis=0)

        # Return torque for align step
        current = self._get_tip_poses(observation)

        # Determine arm locations
        locs = [np.zeros(3), np.zeros(3), np.zeros(3)]

        for i in range(3):
            index = (self.manip_arm + 1 - i) % 3
            locs[index] = 1.5 * \
                R.from_rotvec(
                    np.pi/2 * i * np.array([0, 0, 1])).apply(self.manip_axis)
            locs[index][2] = 2

        desired = np.tile(curr_cube_position, 3) + \
            (self.CUBE_SIZE + 0.015) * np.hstack(locs)

        err = desired - current
        if np.linalg.norm(err) < 0.01:
            self.state = States.LOWER
            print("[PRE ALIGN]: Switching to PRE LOWER")
            print("[PRE ALIGN]: K_p ", self.k_p)
            print("[PRE ALIGN]: Cube pos ", curr_cube_position)
            self.k_p = 1.2
            self.ctr = 0

        return self.k_p * err

    def prelower(self, observation):
        self.cube_position.append(observation["achieved_goal"]["position"])
        self.cube_orient.append(observation["achieved_goal"]["orientation"])
        curr_cube_position = np.mean(np.array(self.cube_position), axis=0)
        curr_cube_position[2] = self.CUBE_SIZE
        curr_cube_orient = np.mean(np.array(self.cube_orient), axis=0)

        # Return torque for align step
        current = self._get_tip_poses(observation)

        # Determine arm locations
        locs = [np.zeros(3), np.zeros(3), np.zeros(3)]

        for i in range(3):
            index = (self.manip_arm + 1 - i) % 3
            locs[index] = 1.5 * \
                R.from_rotvec(
                    np.pi/2 * i * np.array([0, 0, 1])).apply(self.manip_axis)

        locs[self.manip_arm][2] += 2.

        desired = np.tile(curr_cube_position, 3) + \
            self.CUBE_SIZE * np.hstack(locs)
        
        desired[3*self.manip_arm: 3*self.manip_arm + 2] -= 0.4*self.CUBE_SIZE

        err = desired - current
        if np.linalg.norm(err) < 0.02:
            self.previous_state = observation["observation"]["position"]
            self.state = States.INTO
            print("[PRE LOWER]: Switching to PRE INTO")
            print("[PRE LOWER]: K_p ", self.k_p)
            print("[PRE LOWER]: Cube pos ", curr_cube_position)
            print("[PRE LOWER]: Current Tip Forces ",
                  observation["observation"]["tip_force"])
            self.k_p = 1.0
            self.interval = 400
            self.ctr = 0
            self.cube_position.clear()
            self.cube_orient.clear()
        return self.k_p * err

    def preinto(self, observation):
        # Return torque for into step
        current = self._get_tip_poses(observation)
        current_x = current[0::3]
        difference = [abs(p1 - p2)
                      for p1 in current_x for p2 in current_x if p1 != p2]
        # print ("TIP diff: ", difference)
        k_p = min(6.0, self.k_p)
        # if all(y < 0.0001 for y in difference):
        #     self.state = States.RESET
        #     print("[INTO]: Switching to RESET")
        #     print("[INTO]: K_p ", self.k_p)
        #     print("[INTO]: Cube pos ", observation['achieved_goal']['position'])
        #     self.k_p = 0.5
        #     self.ctr = 0

        x, y, z = observation["achieved_goal"]["position"]
        z = self.CUBE_SIZE
        desired = np.tile([x, y, z], 3)
        desired[3*self.manip_arm+2] += 0.8*self.CUBE_SIZE
        desired[3*self.manip_arm: 3*self.manip_arm + 2] -= 0.4*self.CUBE_SIZE

        err = desired - current

        # Lower force of manip arm
        err[3*self.manip_arm:3*self.manip_arm + 3] *= 0.4

        # Read Tip Force
        tip_forces = observation["observation"]["tip_force"] - \
            self.force_offset
        switch = True
        for i, f in enumerate(tip_forces):
            if i == self.manip_arm:
                continue
            if f < 0.07:
                switch = False

        # Override with small diff
        diff = observation["observation"]["position"] - self.previous_state
        self.previous_state = observation["observation"]["position"]

        if np.amax(diff) < 5e-5:
            switch = True

        # if switch:
        #     self.gain_increase_factor = 1.00

        if switch:
            self.pregoal_state = observation["achieved_goal"]["position"]
            self.state = States.GOAL
            print("[PRE INTO] Tip Forces ", observation["observation"]["tip_force"])
            print("[PRE INTO]: Switching to PRE GOAL")
            print("[PRE INTO]: K_p ", self.k_p)
            print("[PRE INTO]: Cube pos ", observation['achieved_goal']['position'])
            self.k_p = 0.65
            self.ctr = 0
            self.gain_increase_factor = 1.08
            # self.do_premanip = False
            self.interval = 1500

        self.goal_err_sum = np.zeros(9)
        return self.k_p * err

    def pregoal(self, observation):
        if self.pregoal_begin_time is None:
            self.pregoal_begin_time = time.time()

        # Return torque for goal step
        current = self._get_tip_poses(observation)

        desired = np.tile(observation["achieved_goal"]["position"], 3)
        k_p = min(2.5, self.k_p)

        into_err = desired - current
        into_err /= np.linalg.norm(into_err)
        # Into force of manip arm
        into_err[3*self.manip_arm:3*self.manip_arm + 3] *= 0

        goal = np.array(self.pregoal_state)
        goal[2] = 4 * self.CUBE_SIZE
        goal = np.tile(goal, 3)
        goal_err = goal - desired
        goal_err[3*self.manip_arm:3*self.manip_arm + 3] *= 0.1

        err_mag = np.linalg.norm(goal_err[:3])
        if err_mag < 0.1:
            self.goal_err_sum += goal_err

        rot_err = np.zeros(9)
        rot_err[3*self.manip_arm:3*self.manip_arm +
                3] = observation["achieved_goal"]["position"] + np.array([0, 0, 1.5 * self.CUBE_SIZE])
        rot_err[3*self.manip_arm:3*self.manip_arm +
                3] -= current[3*self.manip_arm:3*self.manip_arm + 3]

        # Once manip arm is overhead, drop
        diff = np.linalg.norm(
            current[3*self.manip_arm:3*self.manip_arm+2] - observation["achieved_goal"]["position"][:2])
        #print("Diff: " + str(diff))


        if not self.pregoal_reached and time.time() - self.pregoal_begin_time > 20.0:
            self.state = States.RESET
            print("[PRE GOAL]: Switching to RESET")
            print("[PRE GOAL]: K_p ", self.k_p)
            print("[PRE GOAL]: Cube pos ", observation['achieved_goal']['position'])
            self.k_p = 0.5
            self.interval = 100
            self.gain_increase_factor = 1.2
            self.ctr = 0
            self.pregoal_begin_time = None
            self.do_premanip = False

        #print("End condition: " + str(diff < 0.75 * self.CUBE_SIZE))
        # TODO: tweak the factor here
        factor = 0.7  # 0.5 previously
        # if diff < factor * self.CUBE_SIZE:
        if self.manip_arm == 0:
            err_mag = np.linalg.norm(goal_err[3:6])
        else:
            err_mag = np.linalg.norm(goal_err[:3])

        print("[PRE GOAL] Goal err magnitude ", np.linalg.norm(goal_err[:3]), " Diff", diff, " K_p ",
              self.k_p, " time: ", time.time() - self.start_time, " orient: ", observation["achieved_goal"]["orientation"])

        if err_mag < 0.01:
            self.success_ctr_pitch_orient += 1
        if err_mag < 0.01 and self.success_ctr_pitch_orient > 20:
            # print("PRE ORIENT")
            self.state = States.ORIENT
            print("[PRE GOAL]: Switching to PRE ORIENT")
            print("[PRE GOAL]: K_p ", self.k_p)
            print("[PRE GOAL]: Cube pos ", observation['achieved_goal']['position'])
            self.k_p = 0.3
            self.interval = 1000
            self.ctr = 0

        return 0.15 * into_err + k_p * goal_err + 0.25 * rot_err #+  0.0005 * self.goal_err_sum

    def preorient(self, observation):
        # Return torque for into step
        current = self._get_tip_poses(observation)
        k_p = min(self.k_p, 3.0)
        desired = np.tile(observation["achieved_goal"]["position"], 3)

        err = current - desired

        # Read Tip Force
        tip_forces = observation["observation"]["tip_force"] - \
            self.force_offset
        switch = False
        for f in tip_forces:
            if f < 0.1:
                switch = True
        angle, _, __ = pitch_orient(observation)
        if switch and angle == 0:
            self.manip_angle -= 90
            print("[PRE ORIENT] MANIP DONE")
            self.state = States.GOAL
            self.k_p = 1.2
            self.interval = 200
            self.ctr = 0

        return k_p * err

    def premanip(self, observation):
        force = np.zeros(9)

        if self.state == States.ALIGN:
            # print("do prealign")
            force = self.prealign(observation)

        elif self.state == States.LOWER:
            # print("do prelower")
            force = self.prelower(observation)

        elif self.state == States.INTO:
            # print("do preinto")
            force = self.preinto(observation)

        elif self.state == States.GOAL:
            # print("do pregoal")
            force = self.pregoal(observation)

        elif self.state == States.ORIENT:
            # print("do preorient")
            force = self.preorient(observation)

        if self.manip_angle == 0:
            # verify
            print ("Verify premanip")
            self.manip_angle, self.manip_axis, self.manip_arm = pitch_orient(observation)
            if self.manip_angle == 0:
                self.do_premanip = False
                self.state = States.ALIGN
            else:
                self.state = States.RESET

        return force

    def reset(self, observation):
        # print ("[RESET]: ON RESET")
        self.cube_position.clear()
        self.cube_orient.clear()
        current = self._get_tip_poses(observation)
        up_position = np.array([0.5, 1.2, -2.4] * 3)
        desired = np.array(
            self.finger.pinocchio_utils.forward_kinematics(up_position)).flatten()
        err = desired - current
        delta_err = err - self.last_reset_error
        if np.linalg.norm(err) < 0.02:
            if self.difficulty == 4:
                time.sleep(4.0)
                print ("[RESET] Verify premanip")
                self.manip_angle, self.manip_axis, self.manip_arm = pitch_orient(observation)
                if self.manip_angle != 0:
                    self.do_premanip = True
                else:
                    self.do_premanip = False
            else:
                self.do_premanip = False
                # self._calculate_premanip(observation)
            self.state = States.ALIGN
            print("[RESET]: Switching to ALIGN")
            print("[RESET]: K_p ", self.k_p)
            print("[RESET]: Cube pos ", observation['achieved_goal']['position'])
            self.force_offset = observation["observation"]["tip_force"]
            self.k_p = 0.8
            self.ctr = 0
            self.interval = 100

        self.last_reset_error = err
        k_i = 0.1
        self.iterm_reset += delta_err
        return self.k_p * err  # + 0.0001* delta_err + 0.16 * self.iterm_reset

    def align(self, observation):
        # get mean cube pose
        self.cube_position.append(observation["achieved_goal"]["position"])
        self.cube_orient.append(observation["achieved_goal"]["orientation"])
        curr_cube_position = np.mean(np.array(self.cube_position), axis=0)
        curr_cube_orient = np.mean(np.array(self.cube_orient), axis=0)

        # Return torque for align step
        current = self._get_tip_poses(observation)
        x, y = curr_cube_position[:2]
        z = self.CUBE_SIZE
        desired = np.tile(np.array([x, y, z]), 3) + \
            (self.CUBE_SIZE + 0.015) * \
            np.array([0, 1.6, 1.5, 1.6 * 0.866, 1.6 * (-0.5),
                      1.5, 1.6 * (-0.866), 1.6 * (-0.5), 1.5])

        err = desired - current
        # print ("[ALIGN] error: ", err)
        if np.linalg.norm(err) < self.EPS:
            self.state = States.LOWER
            print("[ALIGN]: Switching to LOWER")
            print("[ALIGN]: K_p ", self.k_p)
            print("[ALIGN]: Cube pos ", curr_cube_position)
            self.k_p = 0.7
            self.ctr = 0

        delta_err = err - self.last_align_error
        self.iterm_align += delta_err
        k_i = 0.1
        self.last_align_error = err
        return self.k_p * err  # + 0.01 * self.iterm_align

    def lower(self, observation):
        self.cube_position.append(observation["achieved_goal"]["position"])
        self.cube_orient.append(observation["achieved_goal"]["orientation"])
        curr_cube_position = np.mean(np.array(self.cube_position), axis=0)
        curr_cube_orient = np.mean(np.array(self.cube_orient), axis=0)

        # Return torque for lower step
        current = self._get_tip_poses(observation)

        x, y = curr_cube_position[:2]
        z = self.CUBE_SIZE
        desired = np.tile(np.array([x, y, z]), 3) + \
            (self.CUBE_SIZE + 0.015) * \
            np.array([0, 1.6, 0.015, 1.6 * 0.866, 1.6 * (-0.5),
                      0.015, 1.6 * (-0.866), 1.6 * (-0.5), 0.015])

        err = desired - current
        if np.linalg.norm(err) < self.EPS:
            self.state = States.INTO
            print("[LOWER]: Switching to INTO")
            print("[LOWER]: K_p ", self.k_p)
            print("[LOWER]: Cube pos ", curr_cube_position)
            print("[LOWER]: Current Tip Forces ",
                  observation["observation"]["tip_force"])
            self.k_p = 0.7
            self.ctr = 0

        return self.k_p * err

    def into(self, observation):
        # Return torque for into step
        current = self._get_tip_poses(observation)
        current_x = current[0::3]
        difference = [abs(p1 - p2)
                      for p1 in current_x for p2 in current_x if p1 != p2]
        # print ("TIP diff: ", difference)
        k_p = min(15.0, self.k_p)
        if any(y < 0.0001 for y in difference):
            self.state = States.RESET
            print("[INTO]: Switching to RESET")
            print("[INTO]: K_p ", self.k_p)
            print("[INTO]: Cube pos ", observation['achieved_goal']['position'])
            self.k_p = 0.5
            self.ctr = 0

        # print ("Current tip pose: ", current)
        x, y = observation["achieved_goal"]["position"][:2]
        z = self.CUBE_SIZE
        desired = np.tile(np.array([x, y, z]), 3)

        err = desired - current

        # Read Tip Force
        tip_forces = observation["observation"]["tip_force"] - \
            self.force_offset
        switch = True
        for f in tip_forces:
            if f < 0.08:
                switch = False
        if switch:
            self.state = States.GOAL
            print("[INTO] Tip Forces ", observation["observation"]["tip_force"])
            print("[INTO]: Switching to GOAL")
            print("[INTO]: K_p ", self.k_p)
            print("[INTO]: Cube pos ", observation['achieved_goal']['position'])
            self.k_p = 0.65
            self.ctr = 0
            self.gain_increase_factor = 1.04
            self.interval = 1800

        self.goal_err_sum = np.zeros(9)
        return k_p * err

    def goal(self, observation):
        # Return torque for goal step
        if self.goal_begin_time is None:
            self.goal_begin_time = time.time()
        current = self._get_tip_poses(observation)
        current_x = current[0::3]
        difference = [abs(p1 - p2)
                      for p1 in current_x for p2 in current_x if p1 != p2]
        # print ("TIP diff: ", difference)
        # if any(y < 0.02 for y in difference):
        #     self.state = States.ALIGN
        #     return 0.0
        if self.difficulty == 1:
            k_p = min(0.76, self.k_p)
        else:
            k_p = min(0.79, self.k_p)
        desired = np.tile(observation["achieved_goal"]["position"], 3)

        into_err = desired - current
        into_err /= np.linalg.norm(into_err)

        goal = np.tile(observation["desired_goal"]["position"], 3)
        if self.difficulty == 1:
            goal[2] += 0.002  # Reduces friction with floor
        goal_err = goal - desired
        err_mag = np.linalg.norm(goal_err[:3])

        if err_mag < 0.1:
            self.goal_err_sum += goal_err

        if self.difficulty == 1:
            time_threshold = 20.0
        else:
            time_threshold = 30.0
        if not self.goal_reached and time.time() - self.goal_begin_time > time_threshold:
            self.state = States.RESET
            print("[GOAL]: Switching to RESET")
            print("[GOAL]: K_p ", self.k_p)
            print("[GOAL]: Cube pos ", observation['achieved_goal']['position'])
            self.k_p = 0.5
            self.interval = 100
            self.gain_increase_factor = 1.2
            self.ctr = 0
            self.goal_begin_time = None

        if not self.goal_reached:
            print("[GOAL] Error magnitude ", err_mag, " K_p ",
                  k_p, " time: ", time.time() - self.start_time)

        if err_mag > 0.015:
            self.goal_reached = False

        # if err_mag < 0.01 and self.difficulty == 4:
        #     self.state = States.ORIENT
        #     print("[GOAL]: Switching to ORIENT")
        #     print("[GOAL]: K_p ", self.k_p)
        #     print("[GOAL]: Cube pos ", observation['achieved_goal']['position'])
        #     self.k_p = 0.5
        #     self.ctr = 0

        if err_mag < 0.01:
            self.success_ctr += 1

        # if err_mag < 0.01 and self.success_ctr > 20 and self.difficulty in [2, 3]:
        #     self.state = States.HOLD
        #     print("[GOAL]: Goal state achieved")
        #     print("[GOAL]: Switching to HOLD")
        #     print("[GOAL]: K_p ", self.k_p)
        #     self.ctr = 0

        if not self.goal_reached and err_mag < 0.01 and self.success_ctr > 20:
            # self.state = States.ORIENT
            print("[GOAL]: Goal state achieved")
            print("[GOAL]: K_p ", self.k_p)
            self.goal_reached = True
            self.ctr = 0
            self.gain_increase_factor = 1.0

        # k_p = 0.65
        return k_p * goal_err + 0.25 * into_err + 0.002 * self.goal_err_sum

    def orient(self, observation):
        # Return torque for lower step
        current = self._get_tip_poses(observation)

        desired = np.tile(observation["achieved_goal"]["position"], 3)

        into_err = desired - current
        into_err /= np.linalg.norm(into_err)

        goal = np.tile(observation["desired_goal"]["position"], 3)
        goal_err = goal - desired
        err_mag = np.linalg.norm(goal_err[:3])

        if err_mag < 0.1:
            self.goal_err_sum += goal_err

        angle, axis = _get_angle_axis_top_only(
            observation["achieved_goal"]["orientation"], observation["desired_goal"]["orientation"])
        ang_err = np.zeros(9)
        ang_err[:3] = -angle * \
            np.cross(into_err[:3] / np.linalg.norm(into_err[:3]), axis)
        ang_err[3:6] = -angle * \
            np.cross(into_err[3:6] / np.linalg.norm(into_err[3:6]), axis)
        ang_err[6:] = -angle * \
            np.cross(into_err[6:] / np.linalg.norm(into_err[6:]), axis)

        return 0.04 * into_err + 0.11 * goal_err + 0.0004 * self.goal_err_sum + 0.006 * ang_err

    def predict(self, observation):
        # Get Jacobians
        J = self._get_jacobians(observation)
        self.t += 1

        force = np.zeros(9)

        if self.state == States.RESET:
            # print ("do reset")
            force = self.reset(observation)
        elif self.do_premanip:
            # print ("do premanip")
            force = self.premanip(observation)
        elif self.state == States.ALIGN:
            # print ("do align")
            force = self.align(observation)

        elif self.state == States.LOWER:
            # print ("do lower")
            force = self.lower(observation)

        elif self.state == States.INTO:
            # print ("do into")
            force = self.into(observation)

        elif self.state == States.GOAL:
            # print ("do goal")
            force = self.goal(observation)

        # elif self.state == States.ORIENT:
        #     # print ("do orient")
        #     force = self.orient(observation)

        # force = np.array([0., 0., 0.5, 0., 0., 0.5, 0., 0., 0.5])
        torque = J.T.dot(np.linalg.solve(
            J.dot(J.T) + self.DAMP * np.eye(9), force))

        ret = np.array(torque + self._get_gravcomp(observation),
                       dtype=np.float64)
        # print ("Torque value: ", ret)
        ret = np.clip(ret, -0.396, 0.396)
        # if self.state == States.ALIGN:
        #     ret = np.zeros((9,), dtype=np.float64)
        return ret


# Number of actions in one episode (1000 actions per second for two minutes)
episode_length = 2 * 60 * 1000


def main():
    # the difficulty level and the goal pose (as JSON string) are passed as
    # arguments

    # TODO: Uncomment before submission
    # difficulty = int(sys.argv[1])
    # goal_pose_json = sys.argv[2]
    # goal = json.loads(goal_pose_json)

    # TODO: Comment before submission
<<<<<<< HEAD
    difficulty = 4
=======
    difficulty = 3
>>>>>>> 4a2544a5
    goal_pose = move_cube.sample_goal(difficulty)
    goal = {'position': goal_pose.position,
            'orientation': goal_pose.orientation}
    print(
        "Goal: %s/%s (difficulty: %d)"
        % (goal["position"], goal["orientation"], difficulty)
    )

    # initialize cube env
    env = cube_env.RealRobotCubeEnv(
        goal, difficulty, cube_env.ActionType.TORQUE, frameskip=1
    )
    observation = env.reset()

    # initialize policy object
    policy = StateSpacePolicy(env, difficulty, observation)
    accumulated_reward = 0.
    is_done = False

    ctr = 0
    """
    TODOs
    * one of the hands should have a lower tip force
    """

    zero_torque_action = robot_interfaces.trifinger.Action()
    t = env.platform.append_desired_action(zero_torque_action)
    # env.platform.wait_until_timeindex(t)

    policy.start_time = time.time()
    while not is_done:
        ctr += 1
        if ctr % policy.interval == 0 and policy.ctr < 20:
            policy.ctr += 1
            policy.k_p *= policy.gain_increase_factor
        # if ctr % 50 == 0:
        action = policy.predict(observation)
        # action = np.zeros((9))
        observation, reward, is_done, info = env.step(action)
        # print("reward:", reward)
        accumulated_reward += reward

    print("------")
    print("Accumulated Reward: {:.3f}".format(accumulated_reward))


if __name__ == "__main__":
    main()<|MERGE_RESOLUTION|>--- conflicted
+++ resolved
@@ -706,11 +706,7 @@
     # goal = json.loads(goal_pose_json)
 
     # TODO: Comment before submission
-<<<<<<< HEAD
     difficulty = 4
-=======
-    difficulty = 3
->>>>>>> 4a2544a5
     goal_pose = move_cube.sample_goal(difficulty)
     goal = {'position': goal_pose.position,
             'orientation': goal_pose.orientation}
