#!/usr/bin/env python3
"""Simple example on how to move the robot."""
import enum
import json
import sys
import time
from collections import deque

import numpy as np
import pybullet
import robot_fingers
import robot_interfaces
from rrc_example_package import cube_env
from scipy.spatial.transform import Rotation as R
from trifinger_simulation import trifingerpro_limits
from trifinger_simulation.tasks import move_cube

from utils import pitch_orient, _get_angle_axis_top_only

class States(enum.Enum):
    """ Different States for StateSpacePolicy """

    RESET = enum.auto()

    #: Align fingers to 3 points above cube
    ALIGN = enum.auto()

    #: Lower coplanar with cube
    LOWER = enum.auto()

    #: Move into cube
    INTO = enum.auto()

    #: Move cube to goal
    GOAL = enum.auto()

    #: Orient correctly
    ORIENT = enum.auto()

class StateSpacePolicy:
    """Dummy policy which uses random actions."""

    def __init__(self, env, difficulty, observation):
        self.action_space = env.action_space
        self.state = States.RESET
        self.difficulty = difficulty

        if self.difficulty == 4:
            self.EPS = 5e-3
        else:
            self.EPS = 2e-2

        self.DAMP = 1E-6
        self.CUBE_SIZE = 0.0325

        self.do_premanip = False

        self.t = 0
        self.last_reset_error = 0.
        self.iterm_reset = 0.
        self.finger = env.sim_platform.simfinger
        self.iterm_align = 0.
        self.last_align_error = 0.
        self.k_p = 0.4
        self.ctr = 0
        self.force_offset = None
        self.interval = 100
        self.gain_increase_factor = 1.2
        self.start_time = None
        self.goal_begin_time = None
        self.goal_reached = False
        # to avoid completion because of error in cube position
        self.success_ctr = 0
        self.success_ctr_pitch_orient = 0
        self.cube_position = deque(maxlen=100)
        self.cube_orient = deque(maxlen=100)
        self.pregoal_reached = False
        self.pregoal_begin_time = None
        # orient vars
        self.manip_angle = None
        self.manip_arm = None
        self.manip_axis = None

    def _get_gravcomp(self, observation):
        # Returns: 9 torques required for grav comp
        ret2 = pybullet.calculateInverseDynamics(self.finger.finger_id,
                                                 observation["observation"]["position"].tolist(
                                                 ),
                                                 observation["observation"]["velocity"].tolist(
                                                 ),
                                                 np.zeros(
                                                     len(observation["observation"]["position"])).tolist(),
                                                 self.finger._pybullet_client_id)

        # ret = pybullet.calculateInverseDynamics(self.finger.finger_id,
        #                                         observation["observation"]["position"].tolist(
        #                                         ),
        #                                         observation["observation"]["velocity"].tolist(),
        #                                         np.zeros(len(observation["observation"]["position"])).tolist())
        ret = np.array(ret2)
        return ret

    def _get_jacobians(self, observation):
        # Returns: numpy(3*num_fingers X num_joints_per_finger)
        ret = []
        for tip in self.finger.pybullet_tip_link_indices:
            J, _ = pybullet.calculateJacobian(
                self.finger.finger_id,
                tip,
                np.zeros(3).tolist(),
                observation["observation"]["position"].tolist(),
                observation["observation"]["velocity"].tolist(),
                np.zeros(len(observation["observation"]["position"])).tolist(),
                self.finger._pybullet_client_id
            )
            ret.append(J)
        ret = np.vstack(ret)
        return ret

    def _get_tip_poses(self, observation):
        return observation["observation"]["tip_positions"].flatten()

    def prealign(self, observation):
        # get mean cube pose
        self.cube_position.append(observation["achieved_goal"]["position"])
        self.cube_orient.append(observation["achieved_goal"]["orientation"])
        curr_cube_position = np.mean(np.array(self.cube_position), axis=0)
        curr_cube_position[2] = self.CUBE_SIZE
        curr_cube_orient = np.mean(np.array(self.cube_orient), axis=0)

        # Return torque for align step
        current = self._get_tip_poses(observation)

        # Determine arm locations
        locs = [np.zeros(3), np.zeros(3), np.zeros(3)]

        for i in range(3):
            index = (self.manip_arm + 1 - i) % 3
            locs[index] = 1.5 * \
                R.from_rotvec(
                    np.pi/2 * i * np.array([0, 0, 1])).apply(self.manip_axis)
            locs[index][2] = 2

        desired = np.tile(curr_cube_position, 3) + \
            (self.CUBE_SIZE + 0.015) * np.hstack(locs)

        err = desired - current
        if np.linalg.norm(err) < 0.01:
            self.state = States.LOWER
            print("[PRE ALIGN]: Switching to PRE LOWER")
            print("[PRE ALIGN]: K_p ", self.k_p)
            print("[PRE ALIGN]: Cube pos ", curr_cube_position)
            self.k_p = 1.2
            self.ctr = 0

        return self.k_p * err

    def prelower(self, observation):
        self.cube_position.append(observation["achieved_goal"]["position"])
        self.cube_orient.append(observation["achieved_goal"]["orientation"])
        curr_cube_position = np.mean(np.array(self.cube_position), axis=0)
        curr_cube_position[2] = self.CUBE_SIZE
        curr_cube_orient = np.mean(np.array(self.cube_orient), axis=0)

        # Return torque for align step
        current = self._get_tip_poses(observation)

        # Determine arm locations
        locs = [np.zeros(3), np.zeros(3), np.zeros(3)]

        for i in range(3):
            index = (self.manip_arm + 1 - i) % 3
            locs[index] = 1.5 * \
                R.from_rotvec(
                    np.pi/2 * i * np.array([0, 0, 1])).apply(self.manip_axis)

        locs[self.manip_arm][2] += 2.

        desired = np.tile(curr_cube_position, 3) + \
            self.CUBE_SIZE * np.hstack(locs)
        
        desired[3*self.manip_arm: 3*self.manip_arm + 2] -= 0.4*self.CUBE_SIZE

        err = desired - current
        if np.linalg.norm(err) < 0.02:
            self.previous_state = observation["observation"]["position"]
            self.state = States.INTO
            print("[PRE LOWER]: Switching to PRE INTO")
            print("[PRE LOWER]: K_p ", self.k_p)
            print("[PRE LOWER]: Cube pos ", curr_cube_position)
            print("[PRE LOWER]: Current Tip Forces ",
                  observation["observation"]["tip_force"])
            self.k_p = 1.0
            self.interval = 400
            self.ctr = 0
            self.cube_position.clear()
            self.cube_orient.clear()
        return self.k_p * err

    def preinto(self, observation):
        # Return torque for into step
        current = self._get_tip_poses(observation)
        current_x = current[0::3]
        difference = [abs(p1 - p2)
                      for p1 in current_x for p2 in current_x if p1 != p2]
        # print ("TIP diff: ", difference)
        k_p = min(6.0, self.k_p)
        # if all(y < 0.0001 for y in difference):
        #     self.state = States.RESET
        #     print("[INTO]: Switching to RESET")
        #     print("[INTO]: K_p ", self.k_p)
        #     print("[INTO]: Cube pos ", observation['achieved_goal']['position'])
        #     self.k_p = 0.5
        #     self.ctr = 0

        x, y, z = observation["achieved_goal"]["position"]
        z = self.CUBE_SIZE
        desired = np.tile([x, y, z], 3)
        desired[3*self.manip_arm+2] += 0.8*self.CUBE_SIZE
        desired[3*self.manip_arm: 3*self.manip_arm + 2] -= 0.4*self.CUBE_SIZE

        err = desired - current

        # Lower force of manip arm
        err[3*self.manip_arm:3*self.manip_arm + 3] *= 0.4

        # Read Tip Force
        tip_forces = observation["observation"]["tip_force"] - \
            self.force_offset
        switch = True
        for i, f in enumerate(tip_forces):
            if i == self.manip_arm:
                continue
            if f < 0.07:
                switch = False

        # Override with small diff
        diff = observation["observation"]["position"] - self.previous_state
        self.previous_state = observation["observation"]["position"]

        if np.amax(diff) < 5e-5:
            switch = True

        # if switch:
        #     self.gain_increase_factor = 1.00

        if switch:
            self.pregoal_state = observation["achieved_goal"]["position"]
            self.state = States.GOAL
            print("[PRE INTO] Tip Forces ", observation["observation"]["tip_force"])
            print("[PRE INTO]: Switching to PRE GOAL")
            print("[PRE INTO]: K_p ", self.k_p)
            print("[PRE INTO]: Cube pos ", observation['achieved_goal']['position'])
            self.k_p = 0.65
            self.ctr = 0
            self.gain_increase_factor = 1.08
            # self.do_premanip = False
            self.interval = 1500

        self.goal_err_sum = np.zeros(9)
        return self.k_p * err

    def pregoal(self, observation):
        if self.pregoal_begin_time is None:
            self.pregoal_begin_time = time.time()

        # Return torque for goal step
        current = self._get_tip_poses(observation)

        desired = np.tile(observation["achieved_goal"]["position"], 3)
        k_p = min(2.5, self.k_p)

        into_err = desired - current
        into_err /= np.linalg.norm(into_err)
        # Into force of manip arm
        into_err[3*self.manip_arm:3*self.manip_arm + 3] *= 0

        goal = np.array(self.pregoal_state)
        goal[2] = 4 * self.CUBE_SIZE
        goal = np.tile(goal, 3)
        goal_err = goal - desired
        goal_err[3*self.manip_arm:3*self.manip_arm + 3] *= 0.1

        err_mag = np.linalg.norm(goal_err[:3])
        if err_mag < 0.1:
            self.goal_err_sum += goal_err

        rot_err = np.zeros(9)
        rot_err[3*self.manip_arm:3*self.manip_arm +
                3] = observation["achieved_goal"]["position"] + np.array([0, 0, 1.5 * self.CUBE_SIZE])
        rot_err[3*self.manip_arm:3*self.manip_arm +
                3] -= current[3*self.manip_arm:3*self.manip_arm + 3]

        # Once manip arm is overhead, drop
        diff = np.linalg.norm(
            current[3*self.manip_arm:3*self.manip_arm+2] - observation["achieved_goal"]["position"][:2])
        #print("Diff: " + str(diff))


        if not self.pregoal_reached and time.time() - self.pregoal_begin_time > 20.0:
            self.state = States.RESET
            print("[PRE GOAL]: Switching to RESET")
            print("[PRE GOAL]: K_p ", self.k_p)
            print("[PRE GOAL]: Cube pos ", observation['achieved_goal']['position'])
            self.k_p = 0.5
            self.interval = 100
            self.gain_increase_factor = 1.2
            self.ctr = 0
            self.pregoal_begin_time = None
            self.do_premanip = False

        #print("End condition: " + str(diff < 0.75 * self.CUBE_SIZE))
        # TODO: tweak the factor here
        factor = 0.7  # 0.5 previously
        # if diff < factor * self.CUBE_SIZE:
        if self.manip_arm == 0:
            err_mag = np.linalg.norm(goal_err[3:6])
        else:
            err_mag = np.linalg.norm(goal_err[:3])

        print("[PRE GOAL] Goal err magnitude ", np.linalg.norm(goal_err[:3]), " Diff", diff, " K_p ",
              self.k_p, " time: ", time.time() - self.start_time, " orient: ", observation["achieved_goal"]["orientation"])

        if err_mag < 0.01:
            self.success_ctr_pitch_orient += 1
        if err_mag < 0.01 and self.success_ctr_pitch_orient > 20:
            # print("PRE ORIENT")
            self.state = States.ORIENT
            print("[PRE GOAL]: Switching to PRE ORIENT")
            print("[PRE GOAL]: K_p ", self.k_p)
            print("[PRE GOAL]: Cube pos ", observation['achieved_goal']['position'])
            self.k_p = 0.3
            self.interval = 1000
            self.ctr = 0

        return 0.15 * into_err + k_p * goal_err + 0.25 * rot_err #+  0.0005 * self.goal_err_sum

    def preorient(self, observation):
        # Return torque for into step
        current = self._get_tip_poses(observation)
        k_p = min(self.k_p, 3.0)
        desired = np.tile(observation["achieved_goal"]["position"], 3)

        err = current - desired

        # Read Tip Force
        tip_forces = observation["observation"]["tip_force"] - \
            self.force_offset
        switch = False
        for f in tip_forces:
            if f < 0.1:
                switch = True
        angle, _, __ = pitch_orient(observation)
        if switch and angle == 0:
            self.manip_angle -= 90
            print("[PRE ORIENT] MANIP DONE")
            self.state = States.GOAL
            self.k_p = 1.2
            self.interval = 200
            self.ctr = 0

        return k_p * err

    def premanip(self, observation):
        force = np.zeros(9)

        if self.state == States.ALIGN:
            # print("do prealign")
            force = self.prealign(observation)

        elif self.state == States.LOWER:
            # print("do prelower")
            force = self.prelower(observation)

        elif self.state == States.INTO:
            # print("do preinto")
            force = self.preinto(observation)

        elif self.state == States.GOAL:
            # print("do pregoal")
            force = self.pregoal(observation)

        elif self.state == States.ORIENT:
            # print("do preorient")
            force = self.preorient(observation)

        if self.manip_angle == 0:
            # verify
            print ("Verify premanip")
            self.manip_angle, self.manip_axis, self.manip_arm = pitch_orient(observation)
            if self.manip_angle == 0:
                self.do_premanip = False
                self.state = States.ALIGN
            else:
                self.state = States.RESET

        return force

    def reset(self, observation):
        # print ("[RESET]: ON RESET")
        self.cube_position.clear()
        self.cube_orient.clear()
        current = self._get_tip_poses(observation)
        up_position = np.array([0.5, 1.2, -2.4] * 3)
        desired = np.array(
            self.finger.pinocchio_utils.forward_kinematics(up_position)).flatten()
        err = desired - current
        delta_err = err - self.last_reset_error
        if np.linalg.norm(err) < 0.02:
            if self.difficulty == 4:
                time.sleep(4.0)
                print ("[RESET] Verify premanip")
                self.manip_angle, self.manip_axis, self.manip_arm = pitch_orient(observation)
                if self.manip_angle != 0:
                    self.do_premanip = True
                else:
                    self.do_premanip = False
            else:
                self.do_premanip = False
                # self._calculate_premanip(observation)
            self.state = States.ALIGN
            print("[RESET]: Switching to ALIGN")
            print("[RESET]: K_p ", self.k_p)
            print("[RESET]: Cube pos ", observation['achieved_goal']['position'])
            self.force_offset = observation["observation"]["tip_force"]
            self.k_p = 0.8
            self.ctr = 0
            self.interval = 100

        self.last_reset_error = err
        k_i = 0.1
        self.iterm_reset += delta_err
        return self.k_p * err  # + 0.0001* delta_err + 0.16 * self.iterm_reset

    def align(self, observation):
        # get mean cube pose
        self.cube_position.append(observation["achieved_goal"]["position"])
        self.cube_orient.append(observation["achieved_goal"]["orientation"])
        curr_cube_position = np.mean(np.array(self.cube_position), axis=0)
        curr_cube_orient = np.mean(np.array(self.cube_orient), axis=0)

        # Return torque for align step
        current = self._get_tip_poses(observation)
        x, y = curr_cube_position[:2]
        z = self.CUBE_SIZE
        desired = np.tile(np.array([x, y, z]), 3) + \
            (self.CUBE_SIZE + 0.015) * \
            np.array([0, 1.6, 1.5, 1.6 * 0.866, 1.6 * (-0.5),
                      1.5, 1.6 * (-0.866), 1.6 * (-0.5), 1.5])

        err = desired - current
        # print ("[ALIGN] error: ", err)
        if np.linalg.norm(err) < self.EPS:
            self.state = States.LOWER
            print("[ALIGN]: Switching to LOWER")
            print("[ALIGN]: K_p ", self.k_p)
<<<<<<< HEAD
            print("[ALIGN]: Cube pos ", curr_cube_position,
                  " Orient: ", curr_cube_orient)
            self.k_p = 1.2
=======
            print("[ALIGN]: Cube pos ", curr_cube_position)
            self.k_p = 0.7
>>>>>>> 61b6dac2
            self.ctr = 0

        delta_err = err - self.last_align_error
        self.iterm_align += delta_err
        k_i = 0.1
        self.last_align_error = err
        return self.k_p * err  # + 0.01 * self.iterm_align

    def lower(self, observation):
        self.cube_position.append(observation["achieved_goal"]["position"])
        self.cube_orient.append(observation["achieved_goal"]["orientation"])
        curr_cube_position = np.mean(np.array(self.cube_position), axis=0)
        curr_cube_orient = np.mean(np.array(self.cube_orient), axis=0)

        # Return torque for lower step
        current = self._get_tip_poses(observation)

        x, y = curr_cube_position[:2]
        z = self.CUBE_SIZE
        desired = np.tile(np.array([x, y, z]), 3) + \
            (self.CUBE_SIZE + 0.015) * \
            np.array([0, 1.6, 0.015, 1.6 * 0.866, 1.6 * (-0.5),
                      0.015, 1.6 * (-0.866), 1.6 * (-0.5), 0.015])

        err = desired - current
        if np.linalg.norm(err) < self.EPS:
            self.state = States.INTO
            print("[LOWER]: Switching to INTO")
            print("[LOWER]: K_p ", self.k_p)
            print("[LOWER]: Cube pos ", curr_cube_position)
            print("[LOWER]: Current Tip Forces ",
                  observation["observation"]["tip_force"])
            self.k_p = 0.7
            self.ctr = 0

        return self.k_p * err

    def into(self, observation):
        # Return torque for into step
        current = self._get_tip_poses(observation)
        current_x = current[0::3]
        difference = [abs(p1 - p2)
                      for p1 in current_x for p2 in current_x if p1 != p2]
        # print ("TIP diff: ", difference)
        k_p = min(15.0, self.k_p)
        if any(y < 0.0001 for y in difference):
            self.state = States.RESET
            print("[INTO]: Switching to RESET")
            print("[INTO]: K_p ", self.k_p)
            print("[INTO]: Cube pos ", observation['achieved_goal']['position'])
            self.k_p = 0.5
            self.ctr = 0

        # print ("Current tip pose: ", current)
        x, y = observation["achieved_goal"]["position"][:2]
        z = self.CUBE_SIZE
        desired = np.tile(np.array([x, y, z]), 3)

        err = desired - current

        # Read Tip Force
        tip_forces = observation["observation"]["tip_force"] - \
            self.force_offset
        switch = True
        for f in tip_forces:
            if f < 0.1:
                switch = False
        if switch:
            self.state = States.GOAL
            print("[INTO] Tip Forces ", observation["observation"]["tip_force"])
            print("[INTO]: Switching to GOAL")
            print("[INTO]: K_p ", self.k_p)
            print("[INTO]: Cube pos ", observation['achieved_goal']['position'])
            self.k_p = 0.65
            self.ctr = 0
            self.gain_increase_factor = 1.05
            self.interval = 1200

        self.goal_err_sum = np.zeros(9)
        return k_p * err

    def goal(self, observation):
        # Return torque for goal step
        if self.goal_begin_time is None:
            self.goal_begin_time = time.time()
        current = self._get_tip_poses(observation)
        current_x = current[0::3]
        difference = [abs(p1 - p2)
                      for p1 in current_x for p2 in current_x if p1 != p2]
        # print ("TIP diff: ", difference)
        # if any(y < 0.02 for y in difference):
        #     self.state = States.ALIGN
        #     return 0.0
        if self.difficulty == 1:
            k_p = min(0.76, self.k_p)
        else:
            k_p = min(2.5, self.k_p)
        desired = np.tile(observation["achieved_goal"]["position"], 3)

        into_err = desired - current
        into_err /= np.linalg.norm(into_err)

        goal = np.tile(observation["desired_goal"]["position"], 3)
        if self.difficulty == 1:
            goal[2] += 0.001  # Reduces friction with floor
        goal_err = goal - desired
        err_mag = np.linalg.norm(goal_err[:3])

        if err_mag < 0.1:
            self.goal_err_sum += goal_err

        if not self.goal_reached and time.time() - self.goal_begin_time > 30.0:
            self.state = States.RESET
            print("[GOAL]: Switching to RESET")
            print("[GOAL]: K_p ", self.k_p)
            print("[GOAL]: Cube pos ", observation['achieved_goal']['position'])
            self.k_p = 0.5
            self.interval = 100
            self.gain_increase_factor = 1.2
            self.ctr = 0
            self.goal_begin_time = None

        if not self.goal_reached:
            print("[GOAL] Error magnitude ", err_mag, " K_p ",
                  k_p, " time: ", time.time() - self.start_time)

        if err_mag > 0.015:
            self.goal_reached = False

        # if err_mag < 0.01 and self.difficulty == 4:
        #     self.state = States.ORIENT
        #     print("[GOAL]: Switching to ORIENT")
        #     print("[GOAL]: K_p ", self.k_p)
        #     print("[GOAL]: Cube pos ", observation['achieved_goal']['position'])
        #     self.k_p = 0.5
        #     self.ctr = 0

        if err_mag < 0.01:
            self.success_ctr += 1

        # if err_mag < 0.01 and self.success_ctr > 20 and self.difficulty in [2, 3]:
        #     self.state = States.HOLD
        #     print("[GOAL]: Goal state achieved")
        #     print("[GOAL]: Switching to HOLD")
        #     print("[GOAL]: K_p ", self.k_p)
        #     self.ctr = 0

        if not self.goal_reached and err_mag < 0.01 and self.success_ctr > 20:
            # self.state = States.ORIENT
            print("[GOAL]: Goal state achieved")
            print("[GOAL]: K_p ", self.k_p)
            self.goal_reached = True
            self.ctr = 0
            self.gain_increase_factor = 1.0

        # k_p = 0.65
        return k_p * goal_err + 0.25 * into_err + 0.002 * self.goal_err_sum

    def orient(self, observation):
        # Return torque for lower step
        current = self._get_tip_poses(observation)

        desired = np.tile(observation["achieved_goal"]["position"], 3)

        into_err = desired - current
        into_err /= np.linalg.norm(into_err)

        goal = np.tile(observation["desired_goal"]["position"], 3)
        goal_err = goal - desired
        err_mag = np.linalg.norm(goal_err[:3])

        if err_mag < 0.1:
            self.goal_err_sum += goal_err

        angle, axis = _get_angle_axis_top_only(
            observation["achieved_goal"]["orientation"], observation["desired_goal"]["orientation"])
        ang_err = np.zeros(9)
        ang_err[:3] = -angle * \
            np.cross(into_err[:3] / np.linalg.norm(into_err[:3]), axis)
        ang_err[3:6] = -angle * \
            np.cross(into_err[3:6] / np.linalg.norm(into_err[3:6]), axis)
        ang_err[6:] = -angle * \
            np.cross(into_err[6:] / np.linalg.norm(into_err[6:]), axis)

        return 0.04 * into_err + 0.11 * goal_err + 0.0004 * self.goal_err_sum + 0.006 * ang_err

    def predict(self, observation):
        # Get Jacobians
        J = self._get_jacobians(observation)
        self.t += 1

        force = np.zeros(9)

        if self.state == States.RESET:
            # print ("do reset")
            force = self.reset(observation)
        elif self.do_premanip:
            # print ("do premanip")
            force = self.premanip(observation)
        elif self.state == States.ALIGN:
            # print ("do align")
            force = self.align(observation)

        elif self.state == States.LOWER:
            # print ("do lower")
            force = self.lower(observation)

        elif self.state == States.INTO:
            # print ("do into")
            force = self.into(observation)

        elif self.state == States.GOAL:
            # print ("do goal")
            force = self.goal(observation)

        # elif self.state == States.ORIENT:
        #     # print ("do orient")
        #     force = self.orient(observation)

        # force = np.array([0., 0., 0.5, 0., 0., 0.5, 0., 0., 0.5])
        torque = J.T.dot(np.linalg.solve(
            J.dot(J.T) + self.DAMP * np.eye(9), force))

        ret = np.array(torque + self._get_gravcomp(observation),
                       dtype=np.float64)
        # print ("Torque value: ", ret)
        ret = np.clip(ret, -0.396, 0.396)
        # if self.state == States.ALIGN:
        #     ret = np.zeros((9,), dtype=np.float64)
        return ret


# Number of actions in one episode (1000 actions per second for two minutes)
episode_length = 2 * 60 * 1000


def main():
    # the difficulty level and the goal pose (as JSON string) are passed as
    # arguments

    # TODO: Uncomment before submission
    # difficulty = int(sys.argv[1])
    # goal_pose_json = sys.argv[2]
    # goal = json.loads(goal_pose_json)

    # TODO: Comment before submission
    difficulty = 4
    goal_pose = move_cube.sample_goal(difficulty)
    goal = {'position': goal_pose.position,
            'orientation': goal_pose.orientation}
    print(
        "Goal: %s/%s (difficulty: %d)"
        % (goal["position"], goal["orientation"], difficulty)
    )

    # initialize cube env
    env = cube_env.RealRobotCubeEnv(
        goal, difficulty, cube_env.ActionType.TORQUE, frameskip=1
    )
    observation = env.reset()

    # initialize policy object
    policy = StateSpacePolicy(env, difficulty, observation)
    accumulated_reward = 0.
    is_done = False

    ctr = 0
    """
    TODOs
    * one of the hands should have a lower tip force
    """

    zero_torque_action = robot_interfaces.trifinger.Action()
    t = env.platform.append_desired_action(zero_torque_action)
    # env.platform.wait_until_timeindex(t)

    policy.start_time = time.time()
    while not is_done:
        ctr += 1
        if ctr % policy.interval == 0 and policy.ctr < 20:
            policy.ctr += 1
            policy.k_p *= policy.gain_increase_factor
        # if ctr % 50 == 0:
        action = policy.predict(observation)
        # action = np.zeros((9))
        observation, reward, is_done, info = env.step(action)
        # print("reward:", reward)
        accumulated_reward += reward

    print("------")
    print("Accumulated Reward: {:.3f}".format(accumulated_reward))


if __name__ == "__main__":
    main()<|MERGE_RESOLUTION|>--- conflicted
+++ resolved
@@ -454,14 +454,8 @@
             self.state = States.LOWER
             print("[ALIGN]: Switching to LOWER")
             print("[ALIGN]: K_p ", self.k_p)
-<<<<<<< HEAD
-            print("[ALIGN]: Cube pos ", curr_cube_position,
-                  " Orient: ", curr_cube_orient)
-            self.k_p = 1.2
-=======
             print("[ALIGN]: Cube pos ", curr_cube_position)
             self.k_p = 0.7
->>>>>>> 61b6dac2
             self.ctr = 0
 
         delta_err = err - self.last_align_error
